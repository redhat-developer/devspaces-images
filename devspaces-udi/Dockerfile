--- conflicted
+++ resolved
@@ -55,13 +55,8 @@
     # ./kamel version && \
     # END Kamel
 
-<<<<<<< HEAD
-# https://registry.access.redhat.com/ubi8-minimal
-FROM ubi8-minimal:8.8-1014
-=======
 # https://registry.access.redhat.com/ubi8-minimal 
 FROM ubi8-minimal:8.8-1037
->>>>>>> 2f8d1095
 
 USER root
 
