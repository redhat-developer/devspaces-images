--- conflicted
+++ resolved
@@ -97,13 +97,8 @@
 		echo "[ERROR] Problem loading ID from $lastSuccessfulURL :: NOT FOUND!"
 		exit 1;
 	fi
-<<<<<<< HEAD
   COMMIT_MSG="Update from Jenkins :: kamel ${KAMEL_VERSION} from ${UPSTREAM_JOB_NAME} :: ${ID}
-::${outputFiles}"
-=======
-  COMMIT_MSG="Update from Jenkins :: kubectl ${KUBECTL_VERSION}; kamel ${KAMEL_VERSION} from ${UPSTREAM_JOB_NAME} :: ${ID}
 :: ${outputFiles}"
->>>>>>> 085b51c9
 	if [[ $(git commit -s -m "[get sources] ${COMMIT_MSG}" sources Dockerfile .gitignore) == *"nothing to commit, working tree clean"* ]] ;then 
 		log "[INFO] No new sources, so nothing to build."
 	elif [[ ${doRhpkgContainerBuild} -eq 1 ]]; then
